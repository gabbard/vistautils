import logging
<<<<<<< HEAD
from typing import Callable, Optional

import sys

=======
>>>>>>> 6656d13b
import os
import sys
from typing import Callable

from vistautils.logging_utils import configure_logging_from
from vistautils.parameters import Parameters, YAMLParametersLoader

log = logging.getLogger(__name__)  # pylint:disable=invalid-name


def parameters_only_entry_point(
    main_method: Callable[[Parameters], None],
    usage_message: str = None,
    *,
    parameters: Optional[Parameters] = None
) -> None:
    """
    Convenience wrapper for entry points which take a single parameter file as an argument.

    In addition to saving the boilerplate of loading parameters, this will also automatically
    configure logging from the param file itself (see `configure_logging_from`) and log the
    contents of the parameter file. In the future, other such conveniences may be added.

    The user may specify *parameters* explicitly,
    in which case the argument passed to the program is ignored.

    This is primarily for ISI VISTA-internal use.
    """
    if len(sys.argv) == 2:
        if parameters:
            params = parameters
        else:
            params = YAMLParametersLoader().load(sys.argv[1])
        configure_logging_from(params)
        log.info("Ran with parameters:\n%s", params)
        main_method(params)
    else:
        if not usage_message:
            import __main__ as main

            usage_message = "usage: {!s} param_file".format(
                os.path.basename(main.__file__)
            )
        log.error(usage_message)
        sys.exit(1)<|MERGE_RESOLUTION|>--- conflicted
+++ resolved
@@ -1,14 +1,7 @@
 import logging
-<<<<<<< HEAD
-from typing import Callable, Optional
-
-import sys
-
-=======
->>>>>>> 6656d13b
 import os
 import sys
-from typing import Callable
+from typing import Callable, Optional
 
 from vistautils.logging_utils import configure_logging_from
 from vistautils.parameters import Parameters, YAMLParametersLoader
